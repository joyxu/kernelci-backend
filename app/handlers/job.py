# This program is free software: you can redistribute it and/or modify
# it under the terms of the GNU Affero General Public License as
# published by the Free Software Foundation, either version 3 of the
# License, or (at your option) any later version.
#
# This program is distributed in the hope that it will be useful,
# but WITHOUT ANY WARRANTY; without even the implied warranty of
# MERCHANTABILITY or FITNESS FOR A PARTICULAR PURPOSE.  See the
# GNU Affero General Public License for more details.
#
# You should have received a copy of the GNU Affero General Public License
# along with this program.  If not, see <http://www.gnu.org/licenses/>.

"""The RequestHandler for /job URLs."""

import bson

import handlers.base as hbase
import handlers.response as hresponse
import models
import models.job as mjob
import utils.db


# pylint: disable=too-many-public-methods
class JobHandler(hbase.BaseHandler):
    """Handle the /job URLs."""

    def __init__(self, application, request, **kwargs):
        super(JobHandler, self).__init__(application, request, **kwargs)

    @property
    def collection(self):
        return self.db[models.JOB_COLLECTION]

    @staticmethod
    def _valid_keys(method):
<<<<<<< HEAD
        return models.JOB_VALID_KEYS.get(method, None)
=======
        return mjob.JOB_VALID_KEYS.get(method, None)
>>>>>>> 3b390ef8

    def _post(self, *args, **kwargs):
        response = hresponse.HandlerResponse()

        job = kwargs["json_obj"].get(models.JOB_KEY)
        kernel = kwargs["json_obj"].get(models.KERNEL_KEY)
        status = kwargs["json_obj"].get(models.STATUS_KEY, None)

        if not status:
            status = models.PASS_STATUS

        if all([status, status in mjob.VALID_JOB_STATUS]):
            ret_val = utils.db.find_and_update(
                self.collection,
                {models.JOB_KEY: job, models.KERNEL_KEY: kernel},
                {models.STATUS_KEY: status}
            )

            if ret_val == 404:
                response.status_code = 404
                response.reason = "Job '%s-%s' not found" % (job, kernel)
            elif ret_val == 500:
                response.status_code = 500
                response.reason = (
                    "Internal error while searching/updating job '%s-%s'" %
                    (job, kernel))
            else:
                response.reason = \
                    "Job '%s-%s' marked as '%s'" % (job, kernel, status)
        else:
            response.status_code = 400
            response.reason = (
                "Status value '%s' is not valid, should be one of: %s" %
                (status, str(mjob.VALID_JOB_STATUS)))

        return response

    def _delete(self, job_id, **kwargs):
        """Delete a job from the database.

        Use with care since documents cannot be retrieved after!

        Removing a job from the collection means to remove also all the
        other documents associated with the it: defconfig and subscription.

        :param job_id: The ID of the job to remove.
        :return Whatever is returned by the `utils.db.delete` function.
        """
        # TODO: maybe look into two-phase commits in mongodb
        # http://docs.mongodb.org/manual/tutorial/perform-two-phase-commits/
        response = hresponse.HandlerResponse()

        try:
            job_obj = bson.objectid.ObjectId(job_id)
            if utils.db.find_one2(self.collection, {models.ID_KEY: job_obj}):
                utils.db.delete(
                    self.db[models.DEFCONFIG_COLLECTION],
                    {models.JOB_ID_KEY: {"$eq": job_obj}}
                )

                response.status_code = utils.db.delete(
                    self.collection, job_obj)
                if response.status_code == 200:
                    response.reason = "Resource '%s' deleted" % job_id
            else:
                response.status_code = 404
                response.reason = self._get_status_message(404)
        except bson.errors.InvalidId, ex:
            self.log.exception(ex)
            self.log.error("Invalid ID specified: %s", job_id)
            response.status_code = 400
            response.reason = "Wrong ID specified"

        return response<|MERGE_RESOLUTION|>--- conflicted
+++ resolved
@@ -18,7 +18,6 @@
 import handlers.base as hbase
 import handlers.response as hresponse
 import models
-import models.job as mjob
 import utils.db
 
 
@@ -35,11 +34,7 @@
 
     @staticmethod
     def _valid_keys(method):
-<<<<<<< HEAD
         return models.JOB_VALID_KEYS.get(method, None)
-=======
-        return mjob.JOB_VALID_KEYS.get(method, None)
->>>>>>> 3b390ef8
 
     def _post(self, *args, **kwargs):
         response = hresponse.HandlerResponse()
@@ -51,7 +46,7 @@
         if not status:
             status = models.PASS_STATUS
 
-        if all([status, status in mjob.VALID_JOB_STATUS]):
+        if all([status, status in models.VALID_JOB_STATUS]):
             ret_val = utils.db.find_and_update(
                 self.collection,
                 {models.JOB_KEY: job, models.KERNEL_KEY: kernel},
@@ -73,7 +68,7 @@
             response.status_code = 400
             response.reason = (
                 "Status value '%s' is not valid, should be one of: %s" %
-                (status, str(mjob.VALID_JOB_STATUS)))
+                (status, str(models.VALID_JOB_STATUS)))
 
         return response
 
