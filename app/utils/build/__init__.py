--- conflicted
+++ resolved
@@ -612,12 +612,8 @@
                         err_msg % (job, kernel, job, kernel, arch, defconfig)
                     )
 
-<<<<<<< HEAD
+                database = utils.db.get_db_connection(db_options)
                 build_doc = _traverse_build_dir(
-=======
-                database = utils.db.get_db_connection(db_options)
-                defconfig_doc = _traverse_build_dir(
->>>>>>> da9a5d31
                     build_dir,
                     kernel_dir,
                     job, kernel, job_id, job_doc.created_on, errors, database)
